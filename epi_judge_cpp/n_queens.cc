--- conflicted
+++ resolved
@@ -18,11 +18,7 @@
 #include "test_framework/test_utils_generic_main.h"
 
 int main(int argc, char* argv[]) {
-<<<<<<< HEAD
-  std::vector<std::string> param_names{"int", "int", "vector<int>*", "n"};
-=======
   std::vector<std::string> param_names{"n"};
->>>>>>> d1ffa31a
   generic_test_main(argc, argv, param_names, "n_queens.tsv", &NQueens, &Comp);
   return 0;
 }