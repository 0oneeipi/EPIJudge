--- conflicted
+++ resolved
@@ -10,12 +10,7 @@
 #include "test_framework/test_utils_generic_main.h"
 
 int main(int argc, char* argv[]) {
-<<<<<<< HEAD
-  std::vector<std::string> param_names{"int",          "int", "int",
-                                       "vector<int>*", "n",   "k"};
-=======
   std::vector<std::string> param_names{"n", "k"};
->>>>>>> d1ffa31a
   generic_test_main(argc, argv, param_names, "combinations.tsv", &Combinations,
                     &UnorderedComparator<std::vector<std::vector<int>>>);
   return 0;
