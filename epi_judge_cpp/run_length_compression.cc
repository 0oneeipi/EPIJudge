#include <string>

#include "test_framework/test_failure_exception.h"

using std::string;

string Decoding(const string &s) {
  // Implement this placeholder.
  return "";
}

string Encoding(const string &s) {
  // Implement this placeholder.
  return "";
}

void RleTester(const string &encoded, const string &decoded) {
  if (Decoding(encoded) != decoded) {
    throw TestFailureException("Decoding failed");
  }
  if (Encoding(decoded) != encoded) {
    throw TestFailureException("Encoding failed");
  }
}

#include "test_framework/test_utils_generic_main.h"

int main(int argc, char *argv[]) {
<<<<<<< HEAD
  std::vector<std::string> param_names{"&encoded", "&decoded"};
=======
  std::vector<std::string> param_names{"encoded", "decoded"};
>>>>>>> d1ffa31a
  generic_test_main(argc, argv, param_names, "run_length_compression.tsv",
                    &RleTester);
  return 0;
}<|MERGE_RESOLUTION|>--- conflicted
+++ resolved
@@ -26,11 +26,7 @@
 #include "test_framework/test_utils_generic_main.h"
 
 int main(int argc, char *argv[]) {
-<<<<<<< HEAD
-  std::vector<std::string> param_names{"&encoded", "&decoded"};
-=======
   std::vector<std::string> param_names{"encoded", "decoded"};
->>>>>>> d1ffa31a
   generic_test_main(argc, argv, param_names, "run_length_compression.tsv",
                     &RleTester);
   return 0;
