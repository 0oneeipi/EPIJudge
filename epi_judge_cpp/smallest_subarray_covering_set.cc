#include <string>
#include <unordered_set>
#include <vector>

#include "test_framework/test_failure_exception.h"
#include "test_framework/test_timer.h"

using std::string;
using std::unordered_set;
using std::vector;

struct Subarray {
  int start, end;
};

Subarray FindSmallestSubarrayCoveringSet(
    const vector<string> &paragraph, const unordered_set<string> &keywords) {
  // Implement this placeholder.
  return {0, 0};
}

int FindSmallestSubarrayCoveringSetWrapper(
    TestTimer &timer, const vector<string> &paragraph,
    const unordered_set<string> &keywords) {
  unordered_set<string> copy = keywords;

  timer.Start();
  auto result = FindSmallestSubarrayCoveringSet(paragraph, keywords);
  timer.Stop();

  if (result.start < 0 || result.start >= paragraph.size() || result.end < 0 ||
      result.end >= paragraph.size() || result.start > result.end) {
    throw TestFailureException("Index out of range");
  }

  for (int i = result.start; i <= result.end; i++) {
    copy.erase(paragraph[i]);
  }

  if (!copy.empty()) {
    throw TestFailureException("Not all keywords are in the range");
  }

  return result.end - result.start + 1;
}

#include "test_framework/test_utils_generic_main.h"

int main(int argc, char *argv[]) {
<<<<<<< HEAD
  std::vector<std::string> param_names{"&timer", "&paragraph", "&keywords"};
=======
  std::vector<std::string> param_names{"timer", "paragraph", "keywords"};
>>>>>>> d1ffa31a
  generic_test_main(argc, argv, param_names,
                    "smallest_subarray_covering_set.tsv",
                    &FindSmallestSubarrayCoveringSetWrapper);
  return 0;
}<|MERGE_RESOLUTION|>--- conflicted
+++ resolved
@@ -47,11 +47,7 @@
 #include "test_framework/test_utils_generic_main.h"
 
 int main(int argc, char *argv[]) {
-<<<<<<< HEAD
-  std::vector<std::string> param_names{"&timer", "&paragraph", "&keywords"};
-=======
   std::vector<std::string> param_names{"timer", "paragraph", "keywords"};
->>>>>>> d1ffa31a
   generic_test_main(argc, argv, param_names,
                     "smallest_subarray_covering_set.tsv",
                     &FindSmallestSubarrayCoveringSetWrapper);
